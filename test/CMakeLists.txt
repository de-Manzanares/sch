--- conflicted
+++ resolved
@@ -16,10 +16,7 @@
     set(SANCompilerOptions -fsanitize=address,undefined ${DEBUGCompilerOptions})
     set(SANLinkerOptions -fsanitize=address,undefined)
 
-<<<<<<< HEAD
-=======
 
->>>>>>> 447ef872
     add_executable(BigInt-test BigInt.cxx ../include/BigInt.hpp)
     target_include_directories(BigInt-test PRIVATE ../include)
     target_link_libraries(BigInt-test PRIVATE Catch2::Catch2WithMain)
@@ -44,8 +41,6 @@
 
     add_test(NAME BigInt-test COMMAND BigInt-test)
     set_tests_properties(BigInt-test PROPERTIES LABELS unit)
-<<<<<<< HEAD
-=======
 
     add_executable(BigInt10-test BigInt10.cxx ../include/BigInt10.hpp)
     target_include_directories(BigInt10-test PRIVATE ../include)
@@ -57,7 +52,6 @@
     target_link_options(BigInt10-test PRIVATE
             $<$<CXX_COMPILER_ID:GNU,Clang>:--coverage -lgcov>
     )
->>>>>>> 447ef872
 
     add_executable(BigInt10-perf-test BigInt10_perf.cxx ../include/BigInt10.hpp)
     target_include_directories(BigInt10-perf-test PRIVATE ../include)
@@ -70,14 +64,9 @@
             $<$<CXX_COMPILER_ID:GNU,Clang>:--coverage -lgcov>
     )
 
-<<<<<<< HEAD
-    add_test(NAME BigInt-perf-test COMMAND BigInt-perf-test)
-    set_tests_properties(BigInt-perf-test PROPERTIES LABELS perf)
-=======
     add_test(NAME BigInt10-test COMMAND BigInt10-test)
     set_tests_properties(BigInt10-test PROPERTIES LABELS unit)
     add_test(NAME BigInt10-perf-test COMMAND BigInt10-perf-test)
     set_tests_properties(BigInt10-perf-test PROPERTIES LABELS perf)
->>>>>>> 447ef872
 
 endif ()